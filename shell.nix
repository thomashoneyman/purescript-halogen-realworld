--- conflicted
+++ resolved
@@ -10,13 +10,8 @@
   pursPkgs = import (pkgs.fetchFromGitHub {
     owner = "justinwoo";
     repo = "easy-purescript-nix";
-<<<<<<< HEAD
     rev = "aa72388ca0fb72ed64467f59a121db1f104897db";
     sha256 = "1j37v3ncnakhq7p4l2vqdn4li8bgwcc8cd2hk2fblxhnlglikgx2";
-=======
-    rev = "678070816270726e2f428da873fe3f2736201f42";
-    sha256 = "13l9c1sgakpmh9f23201s8d1lnv0zz0q1wsr1lc92wdpkxs9nii4";
->>>>>>> a6286b32
   }) { inherit pkgs; };
 
 in pkgs.stdenv.mkDerivation {
